namespace DB
{

namespace ErrorCodes
{
    /** Previously, these constants were located in one enum.
      * But in this case there is a problem: when you add a new constant, you need to recompile
      *  all translation units that use at least one constant (almost the whole project).
      * Therefore it is made so that definitions of constants are located here, in one file,
      *  and their declaration are in different files, at the place of use.
      */

    extern const int UNSUPPORTED_METHOD = 1;
    extern const int UNSUPPORTED_PARAMETER = 2;
    extern const int UNEXPECTED_END_OF_FILE = 3;
    extern const int EXPECTED_END_OF_FILE = 4;
    extern const int CANNOT_PARSE_TEXT = 6;
    extern const int INCORRECT_NUMBER_OF_COLUMNS = 7;
    extern const int THERE_IS_NO_COLUMN = 8;
    extern const int SIZES_OF_COLUMNS_DOESNT_MATCH = 9;
    extern const int NOT_FOUND_COLUMN_IN_BLOCK = 10;
    extern const int POSITION_OUT_OF_BOUND = 11;
    extern const int PARAMETER_OUT_OF_BOUND = 12;
    extern const int SIZES_OF_COLUMNS_IN_TUPLE_DOESNT_MATCH = 13;
    extern const int DUPLICATE_COLUMN = 15;
    extern const int NO_SUCH_COLUMN_IN_TABLE = 16;
    extern const int DELIMITER_IN_STRING_LITERAL_DOESNT_MATCH = 17;
    extern const int CANNOT_INSERT_ELEMENT_INTO_CONSTANT_COLUMN = 18;
    extern const int SIZE_OF_FIXED_STRING_DOESNT_MATCH = 19;
    extern const int NUMBER_OF_COLUMNS_DOESNT_MATCH = 20;
    extern const int CANNOT_READ_ALL_DATA_FROM_TAB_SEPARATED_INPUT = 21;
    extern const int CANNOT_PARSE_ALL_VALUE_FROM_TAB_SEPARATED_INPUT = 22;
    extern const int CANNOT_READ_FROM_ISTREAM = 23;
    extern const int CANNOT_WRITE_TO_OSTREAM = 24;
    extern const int CANNOT_PARSE_ESCAPE_SEQUENCE = 25;
    extern const int CANNOT_PARSE_QUOTED_STRING = 26;
    extern const int CANNOT_PARSE_INPUT_ASSERTION_FAILED = 27;
    extern const int CANNOT_PRINT_FLOAT_OR_DOUBLE_NUMBER = 28;
    extern const int CANNOT_PRINT_INTEGER = 29;
    extern const int CANNOT_READ_SIZE_OF_COMPRESSED_CHUNK = 30;
    extern const int CANNOT_READ_COMPRESSED_CHUNK = 31;
    extern const int ATTEMPT_TO_READ_AFTER_EOF = 32;
    extern const int CANNOT_READ_ALL_DATA = 33;
    extern const int TOO_MUCH_ARGUMENTS_FOR_FUNCTION = 34;
    extern const int TOO_LESS_ARGUMENTS_FOR_FUNCTION = 35;
    extern const int BAD_ARGUMENTS = 36;
    extern const int UNKNOWN_ELEMENT_IN_AST = 37;
    extern const int CANNOT_PARSE_DATE = 38;
    extern const int TOO_LARGE_SIZE_COMPRESSED = 39;
    extern const int CHECKSUM_DOESNT_MATCH = 40;
    extern const int CANNOT_PARSE_DATETIME = 41;
    extern const int NUMBER_OF_ARGUMENTS_DOESNT_MATCH = 42;
    extern const int ILLEGAL_TYPE_OF_ARGUMENT = 43;
    extern const int ILLEGAL_COLUMN = 44;
    extern const int ILLEGAL_NUMBER_OF_RESULT_COLUMNS = 45;
    extern const int UNKNOWN_FUNCTION = 46;
    extern const int UNKNOWN_IDENTIFIER = 47;
    extern const int NOT_IMPLEMENTED = 48;
    extern const int LOGICAL_ERROR = 49;
    extern const int UNKNOWN_TYPE = 50;
    extern const int EMPTY_LIST_OF_COLUMNS_QUERIED = 51;
    extern const int COLUMN_QUERIED_MORE_THAN_ONCE = 52;
    extern const int TYPE_MISMATCH = 53;
    extern const int STORAGE_DOESNT_ALLOW_PARAMETERS = 54;
    extern const int STORAGE_REQUIRES_PARAMETER = 55;
    extern const int UNKNOWN_STORAGE = 56;
    extern const int TABLE_ALREADY_EXISTS = 57;
    extern const int TABLE_METADATA_ALREADY_EXISTS = 58;
    extern const int ILLEGAL_TYPE_OF_COLUMN_FOR_FILTER = 59;
    extern const int UNKNOWN_TABLE = 60;
    extern const int ONLY_FILTER_COLUMN_IN_BLOCK = 61;
    extern const int SYNTAX_ERROR = 62;
    extern const int UNKNOWN_AGGREGATE_FUNCTION = 63;
    extern const int CANNOT_READ_AGGREGATE_FUNCTION_FROM_TEXT = 64;
    extern const int CANNOT_WRITE_AGGREGATE_FUNCTION_AS_TEXT = 65;
    extern const int NOT_A_COLUMN = 66;
    extern const int ILLEGAL_KEY_OF_AGGREGATION = 67;
    extern const int CANNOT_GET_SIZE_OF_FIELD = 68;
    extern const int ARGUMENT_OUT_OF_BOUND = 69;
    extern const int CANNOT_CONVERT_TYPE = 70;
    extern const int CANNOT_WRITE_AFTER_END_OF_BUFFER = 71;
    extern const int CANNOT_PARSE_NUMBER = 72;
    extern const int UNKNOWN_FORMAT = 73;
    extern const int CANNOT_READ_FROM_FILE_DESCRIPTOR = 74;
    extern const int CANNOT_WRITE_TO_FILE_DESCRIPTOR = 75;
    extern const int CANNOT_OPEN_FILE = 76;
    extern const int CANNOT_CLOSE_FILE = 77;
    extern const int UNKNOWN_TYPE_OF_QUERY = 78;
    extern const int INCORRECT_FILE_NAME = 79;
    extern const int INCORRECT_QUERY = 80;
    extern const int UNKNOWN_DATABASE = 81;
    extern const int DATABASE_ALREADY_EXISTS = 82;
    extern const int DIRECTORY_DOESNT_EXIST = 83;
    extern const int DIRECTORY_ALREADY_EXISTS = 84;
    extern const int FORMAT_IS_NOT_SUITABLE_FOR_INPUT = 85;
    extern const int RECEIVED_ERROR_FROM_REMOTE_IO_SERVER = 86;
    extern const int CANNOT_SEEK_THROUGH_FILE = 87;
    extern const int CANNOT_TRUNCATE_FILE = 88;
    extern const int UNKNOWN_COMPRESSION_METHOD = 89;
    extern const int EMPTY_LIST_OF_COLUMNS_PASSED = 90;
    extern const int SIZES_OF_MARKS_FILES_ARE_INCONSISTENT = 91;
    extern const int EMPTY_DATA_PASSED = 92;
    extern const int UNKNOWN_AGGREGATED_DATA_VARIANT = 93;
    extern const int CANNOT_MERGE_DIFFERENT_AGGREGATED_DATA_VARIANTS = 94;
    extern const int CANNOT_READ_FROM_SOCKET = 95;
    extern const int CANNOT_WRITE_TO_SOCKET = 96;
    extern const int CANNOT_READ_ALL_DATA_FROM_CHUNKED_INPUT = 97;
    extern const int CANNOT_WRITE_TO_EMPTY_BLOCK_OUTPUT_STREAM = 98;
    extern const int UNKNOWN_PACKET_FROM_CLIENT = 99;
    extern const int UNKNOWN_PACKET_FROM_SERVER = 100;
    extern const int UNEXPECTED_PACKET_FROM_CLIENT = 101;
    extern const int UNEXPECTED_PACKET_FROM_SERVER = 102;
    extern const int RECEIVED_DATA_FOR_WRONG_QUERY_ID = 103;
    extern const int TOO_SMALL_BUFFER_SIZE = 104;
    extern const int CANNOT_READ_HISTORY = 105;
    extern const int CANNOT_APPEND_HISTORY = 106;
    extern const int FILE_DOESNT_EXIST = 107;
    extern const int NO_DATA_TO_INSERT = 108;
    extern const int CANNOT_BLOCK_SIGNAL = 109;
    extern const int CANNOT_UNBLOCK_SIGNAL = 110;
    extern const int CANNOT_MANIPULATE_SIGSET = 111;
    extern const int CANNOT_WAIT_FOR_SIGNAL = 112;
    extern const int THERE_IS_NO_SESSION = 113;
    extern const int CANNOT_CLOCK_GETTIME = 114;
    extern const int UNKNOWN_SETTING = 115;
    extern const int THERE_IS_NO_DEFAULT_VALUE = 116;
    extern const int INCORRECT_DATA = 117;
    extern const int TABLE_METADATA_DOESNT_EXIST = 118;
    extern const int ENGINE_REQUIRED = 119;
    extern const int CANNOT_INSERT_VALUE_OF_DIFFERENT_SIZE_INTO_TUPLE = 120;
    extern const int UNKNOWN_SET_DATA_VARIANT = 121;
    extern const int INCOMPATIBLE_COLUMNS = 122;
    extern const int UNKNOWN_TYPE_OF_AST_NODE = 123;
    extern const int INCORRECT_ELEMENT_OF_SET = 124;
    extern const int INCORRECT_RESULT_OF_SCALAR_SUBQUERY = 125;
    extern const int CANNOT_GET_RETURN_TYPE = 126;
    extern const int ILLEGAL_INDEX = 127;
    extern const int TOO_LARGE_ARRAY_SIZE = 128;
    extern const int FUNCTION_IS_SPECIAL = 129;
    extern const int CANNOT_READ_ARRAY_FROM_TEXT = 130;
    extern const int TOO_LARGE_STRING_SIZE = 131;
    extern const int CANNOT_CREATE_TABLE_FROM_METADATA = 132;
    extern const int AGGREGATE_FUNCTION_DOESNT_ALLOW_PARAMETERS = 133;
    extern const int PARAMETERS_TO_AGGREGATE_FUNCTIONS_MUST_BE_LITERALS = 134;
    extern const int ZERO_ARRAY_OR_TUPLE_INDEX = 135;
    extern const int UNKNOWN_ELEMENT_IN_CONFIG = 137;
    extern const int EXCESSIVE_ELEMENT_IN_CONFIG = 138;
    extern const int NO_ELEMENTS_IN_CONFIG = 139;
    extern const int ALL_REQUESTED_COLUMNS_ARE_MISSING = 140;
    extern const int SAMPLING_NOT_SUPPORTED = 141;
    extern const int NOT_FOUND_NODE = 142;
    extern const int FOUND_MORE_THAN_ONE_NODE = 143;
    extern const int FIRST_DATE_IS_BIGGER_THAN_LAST_DATE = 144;
    extern const int UNKNOWN_OVERFLOW_MODE = 145;
    extern const int QUERY_SECTION_DOESNT_MAKE_SENSE = 146;
    extern const int NOT_FOUND_FUNCTION_ELEMENT_FOR_AGGREGATE = 147;
    extern const int NOT_FOUND_RELATION_ELEMENT_FOR_CONDITION = 148;
    extern const int NOT_FOUND_RHS_ELEMENT_FOR_CONDITION = 149;
    extern const int NO_ATTRIBUTES_LISTED = 150;
    extern const int INDEX_OF_COLUMN_IN_SORT_CLAUSE_IS_OUT_OF_RANGE = 151;
    extern const int UNKNOWN_DIRECTION_OF_SORTING = 152;
    extern const int ILLEGAL_DIVISION = 153;
    extern const int AGGREGATE_FUNCTION_NOT_APPLICABLE = 154;
    extern const int UNKNOWN_RELATION = 155;
    extern const int DICTIONARIES_WAS_NOT_LOADED = 156;
    extern const int ILLEGAL_OVERFLOW_MODE = 157;
    extern const int TOO_MUCH_ROWS = 158;
    extern const int TIMEOUT_EXCEEDED = 159;
    extern const int TOO_SLOW = 160;
    extern const int TOO_MUCH_COLUMNS = 161;
    extern const int TOO_DEEP_SUBQUERIES = 162;
    extern const int TOO_DEEP_PIPELINE = 163;
    extern const int READONLY = 164;
    extern const int TOO_MUCH_TEMPORARY_COLUMNS = 165;
    extern const int TOO_MUCH_TEMPORARY_NON_CONST_COLUMNS = 166;
    extern const int TOO_DEEP_AST = 167;
    extern const int TOO_BIG_AST = 168;
    extern const int BAD_TYPE_OF_FIELD = 169;
    extern const int BAD_GET = 170;
    extern const int BLOCKS_HAVE_DIFFERENT_STRUCTURE = 171;
    extern const int CANNOT_CREATE_DIRECTORY = 172;
    extern const int CANNOT_ALLOCATE_MEMORY = 173;
    extern const int CYCLIC_ALIASES = 174;
    extern const int CHUNK_NOT_FOUND = 176;
    extern const int DUPLICATE_CHUNK_NAME = 177;
    extern const int MULTIPLE_ALIASES_FOR_EXPRESSION = 178;
    extern const int MULTIPLE_EXPRESSIONS_FOR_ALIAS = 179;
    extern const int THERE_IS_NO_PROFILE = 180;
    extern const int ILLEGAL_FINAL = 181;
    extern const int ILLEGAL_PREWHERE = 182;
    extern const int UNEXPECTED_EXPRESSION = 183;
    extern const int ILLEGAL_AGGREGATION = 184;
    extern const int UNSUPPORTED_MYISAM_BLOCK_TYPE = 185;
    extern const int UNSUPPORTED_COLLATION_LOCALE = 186;
    extern const int COLLATION_COMPARISON_FAILED = 187;
    extern const int UNKNOWN_ACTION = 188;
    extern const int TABLE_MUST_NOT_BE_CREATED_MANUALLY = 189;
    extern const int SIZES_OF_ARRAYS_DOESNT_MATCH = 190;
    extern const int SET_SIZE_LIMIT_EXCEEDED = 191;
    extern const int UNKNOWN_USER = 192;
    extern const int WRONG_PASSWORD = 193;
    extern const int REQUIRED_PASSWORD = 194;
    extern const int IP_ADDRESS_NOT_ALLOWED = 195;
    extern const int UNKNOWN_ADDRESS_PATTERN_TYPE = 196;
    extern const int SERVER_REVISION_IS_TOO_OLD = 197;
    extern const int DNS_ERROR = 198;
    extern const int UNKNOWN_QUOTA = 199;
    extern const int QUOTA_DOESNT_ALLOW_KEYS = 200;
    extern const int QUOTA_EXPIRED = 201;
    extern const int TOO_MUCH_SIMULTANEOUS_QUERIES = 202;
    extern const int NO_FREE_CONNECTION = 203;
    extern const int CANNOT_FSYNC = 204;
    extern const int NESTED_TYPE_TOO_DEEP = 205;
    extern const int ALIAS_REQUIRED = 206;
    extern const int AMBIGUOUS_IDENTIFIER = 207;
    extern const int EMPTY_NESTED_TABLE = 208;
    extern const int SOCKET_TIMEOUT = 209;
    extern const int NETWORK_ERROR = 210;
    extern const int EMPTY_QUERY = 211;
    extern const int UNKNOWN_LOAD_BALANCING = 212;
    extern const int UNKNOWN_TOTALS_MODE = 213;
    extern const int CANNOT_STATVFS = 214;
    extern const int NOT_AN_AGGREGATE = 215;
    extern const int QUERY_WITH_SAME_ID_IS_ALREADY_RUNNING = 216;
    extern const int CLIENT_HAS_CONNECTED_TO_WRONG_PORT = 217;
    extern const int TABLE_IS_DROPPED = 218;
    extern const int DATABASE_NOT_EMPTY = 219;
    extern const int DUPLICATE_INTERSERVER_IO_ENDPOINT = 220;
    extern const int NO_SUCH_INTERSERVER_IO_ENDPOINT = 221;
    extern const int ADDING_REPLICA_TO_NON_EMPTY_TABLE = 222;
    extern const int UNEXPECTED_AST_STRUCTURE = 223;
    extern const int REPLICA_IS_ALREADY_ACTIVE = 224;
    extern const int NO_ZOOKEEPER = 225;
    extern const int NO_FILE_IN_DATA_PART = 226;
    extern const int UNEXPECTED_FILE_IN_DATA_PART = 227;
    extern const int BAD_SIZE_OF_FILE_IN_DATA_PART = 228;
    extern const int QUERY_IS_TOO_LARGE = 229;
    extern const int NOT_FOUND_EXPECTED_DATA_PART = 230;
    extern const int TOO_MANY_UNEXPECTED_DATA_PARTS = 231;
    extern const int NO_SUCH_DATA_PART = 232;
    extern const int BAD_DATA_PART_NAME = 233;
    extern const int NO_REPLICA_HAS_PART = 234;
    extern const int DUPLICATE_DATA_PART = 235;
    extern const int ABORTED = 236;
    extern const int NO_REPLICA_NAME_GIVEN = 237;
    extern const int FORMAT_VERSION_TOO_OLD = 238;
    extern const int CANNOT_MUNMAP = 239;
    extern const int CANNOT_MREMAP = 240;
    extern const int MEMORY_LIMIT_EXCEEDED = 241;
    extern const int TABLE_IS_READ_ONLY = 242;
    extern const int NOT_ENOUGH_SPACE = 243;
    extern const int UNEXPECTED_ZOOKEEPER_ERROR = 244;
    extern const int INVALID_NESTED_NAME = 245;
    extern const int CORRUPTED_DATA = 246;
    extern const int INCORRECT_MARK = 247;
    extern const int INVALID_PARTITION_NAME = 248;
    extern const int NOT_ENOUGH_BLOCK_NUMBERS = 250;
    extern const int NO_SUCH_REPLICA = 251;
    extern const int TOO_MUCH_PARTS = 252;
    extern const int REPLICA_IS_ALREADY_EXIST = 253;
    extern const int NO_ACTIVE_REPLICAS = 254;
    extern const int TOO_MUCH_RETRIES_TO_FETCH_PARTS = 255;
    extern const int PARTITION_ALREADY_EXISTS = 256;
    extern const int PARTITION_DOESNT_EXIST = 257;
    extern const int UNION_ALL_RESULT_STRUCTURES_MISMATCH = 258;
    extern const int UNION_ALL_COLUMN_ALIAS_MISMATCH = 259;
    extern const int CLIENT_OUTPUT_FORMAT_SPECIFIED = 260;
    extern const int UNKNOWN_BLOCK_INFO_FIELD = 261;
    extern const int BAD_COLLATION = 262;
    extern const int CANNOT_COMPILE_CODE = 263;
    extern const int INCOMPATIBLE_TYPE_OF_JOIN = 264;
    extern const int NO_AVAILABLE_REPLICA = 265;
    extern const int MISMATCH_REPLICAS_DATA_SOURCES = 266;
    extern const int STORAGE_DOESNT_SUPPORT_PARALLEL_REPLICAS = 267;
    extern const int CPUID_ERROR = 268;
    extern const int INFINITE_LOOP = 269;
    extern const int CANNOT_COMPRESS = 270;
    extern const int CANNOT_DECOMPRESS = 271;
    extern const int AIO_SUBMIT_ERROR = 272;
    extern const int AIO_COMPLETION_ERROR = 273;
    extern const int AIO_READ_ERROR = 274;
    extern const int AIO_WRITE_ERROR = 275;
    extern const int INDEX_NOT_USED = 277;
    extern const int LEADERSHIP_LOST = 278;
    extern const int ALL_CONNECTION_TRIES_FAILED = 279;
    extern const int NO_AVAILABLE_DATA = 280;
    extern const int DICTIONARY_IS_EMPTY = 281;
    extern const int INCORRECT_INDEX = 282;
    extern const int UNKNOWN_DISTRIBUTED_PRODUCT_MODE = 283;
    extern const int UNKNOWN_GLOBAL_SUBQUERIES_METHOD = 284;
    extern const int TOO_LESS_LIVE_REPLICAS = 285;
    extern const int UNSATISFIED_QUORUM_FOR_PREVIOUS_WRITE = 286;
    extern const int UNKNOWN_FORMAT_VERSION = 287;
    extern const int DISTRIBUTED_IN_JOIN_SUBQUERY_DENIED = 288;
    extern const int REPLICA_IS_NOT_IN_QUORUM = 289;
    extern const int LIMIT_EXCEEDED = 290;
    extern const int DATABASE_ACCESS_DENIED = 291;
    extern const int LEADERSHIP_CHANGED = 292;
    extern const int MONGODB_CANNOT_AUTHENTICATE = 293;
    extern const int INVALID_BLOCK_EXTRA_INFO = 294;
    extern const int RECEIVED_EMPTY_DATA = 295;
    extern const int NO_REMOTE_SHARD_FOUND = 296;
    extern const int SHARD_HAS_NO_CONNECTIONS = 297;
    extern const int CANNOT_PIPE = 298;
    extern const int CANNOT_FORK = 299;
    extern const int CANNOT_DLSYM = 300;
    extern const int CANNOT_CREATE_CHILD_PROCESS = 301;
    extern const int CHILD_WAS_NOT_EXITED_NORMALLY = 302;
    extern const int CANNOT_SELECT = 303;
    extern const int CANNOT_WAITPID = 304;
    extern const int TABLE_WAS_NOT_DROPPED = 305;
    extern const int TOO_DEEP_RECURSION = 306;
    extern const int TOO_MUCH_BYTES = 307;
    extern const int UNEXPECTED_NODE_IN_ZOOKEEPER = 308;
    extern const int FUNCTION_CANNOT_HAVE_PARAMETERS = 309;
    extern const int INCONSISTENT_TABLE_ACCROSS_SHARDS = 310;
    extern const int INSUFFICIENT_SPACE_FOR_RESHARDING = 311;
    extern const int PARTITION_COPY_FAILED = 312;
    extern const int PARTITION_ATTACH_FAILED = 313;
    extern const int RESHARDING_NO_WORKER = 314;
    extern const int INVALID_PARTITIONS_INTERVAL = 315;
    extern const int RESHARDING_INVALID_PARAMETERS = 316;
    extern const int INVALID_SHARD_WEIGHT = 317;
    extern const int INVALID_CONFIG_PARAMETER = 318;
    extern const int UNKNOWN_STATUS_OF_INSERT = 319;
    extern const int DUPLICATE_SHARD_PATHS = 320;
    extern const int VALUE_IS_OUT_OF_RANGE_OF_DATA_TYPE = 321;
    extern const int RESHARDING_BUSY_CLUSTER = 322;
    extern const int RESHARDING_BUSY_SHARD = 323;
    extern const int RESHARDING_NO_SUCH_COORDINATOR = 324;
    extern const int RESHARDING_NO_COORDINATOR_MEMBERSHIP = 325;
    extern const int RESHARDING_ALREADY_SUBSCRIBED = 326;
    extern const int RESHARDING_REMOTE_NODE_UNAVAILABLE = 327;
    extern const int RESHARDING_REMOTE_NODE_ERROR = 328;
    extern const int RESHARDING_COORDINATOR_DELETED = 329;
    extern const int RESHARDING_DISTRIBUTED_JOB_ON_HOLD = 330;
    extern const int RESHARDING_INVALID_QUERY = 331;
    extern const int RESHARDING_INITIATOR_CHECK_FAILED = 332;
    extern const int RWLOCK_ALREADY_HELD = 333;
    extern const int RWLOCK_NO_SUCH_LOCK = 334;
    extern const int BARRIER_TIMEOUT = 335;
    extern const int UNKNOWN_DATABASE_ENGINE = 336;
    extern const int DDL_GUARD_IS_ACTIVE = 337;
    extern const int NO_SUCH_BARRIER = 338;
    extern const int RESHARDING_ILL_FORMED_LOG = 339;
    extern const int NO_ZOOKEEPER_ACCESSOR = 340;
    extern const int UNFINISHED = 341;
    extern const int METADATA_MISMATCH = 342;
    extern const int SUPPORT_IS_DISABLED = 344;
    extern const int TABLE_DIFFERS_TOO_MUCH = 345;
    extern const int CANNOT_CONVERT_CHARSET = 346;
    extern const int CANNOT_LOAD_CONFIG = 347;
    extern const int RESHARDING_NULLABLE_SHARDING_KEY = 348;
    extern const int CANNOT_INSERT_NULL_IN_ORDINARY_COLUMN = 349;
    extern const int INCOMPATIBLE_SOURCE_TABLES = 350;
    extern const int AMBIGUOUS_TABLE_NAME = 351;
    extern const int AMBIGUOUS_COLUMN_NAME = 352;
    extern const int INDEX_OF_POSITIONAL_ARGUMENT_IS_OUT_OF_RANGE = 353;
    extern const int ZLIB_INFLATE_FAILED = 354;
    extern const int ZLIB_DEFLATE_FAILED = 355;
    extern const int BAD_LAMBDA = 356;
    extern const int RESERVED_IDENTIFIER_NAME = 357;
    extern const int INTO_OUTFILE_NOT_ALLOWED = 358;
    extern const int TABLE_SIZE_EXCEEDS_MAX_DROP_SIZE_LIMIT = 359;
    extern const int CANNOT_CREATE_CHARSET_CONVERTER = 360;
    extern const int SEEK_POSITION_OUT_OF_BOUND = 361;
    extern const int CURRENT_WRITE_BUFFER_IS_EXHAUSTED = 362;
    extern const int CANNOT_CREATE_IO_BUFFER = 363;
    extern const int RECEIVED_ERROR_TOO_MANY_REQUESTS = 364;
    extern const int OUTPUT_IS_NOT_SORTED = 365;
    extern const int SIZES_OF_NESTED_COLUMNS_ARE_INCONSISTENT = 366;
    extern const int TOO_MUCH_FETCHES = 367;
    extern const int BAD_CAST = 368;
    extern const int ALL_REPLICAS_ARE_STALE = 369;
    extern const int DATA_TYPE_CANNOT_BE_USED_IN_TABLES = 370;
    extern const int INCONSISTENT_CLUSTER_DEFINITION = 371;
    extern const int SESSION_NOT_FOUND = 372;
    extern const int SESSION_IS_LOCKED = 373;
    extern const int INVALID_SESSION_TIMEOUT = 374;
    extern const int CANNOT_DLOPEN = 375;
    extern const int CANNOT_PARSE_UUID = 376;
    extern const int ILLEGAL_SYNTAX_FOR_DATA_TYPE = 377;
    extern const int DATA_TYPE_CANNOT_HAVE_ARGUMENTS = 378;
    extern const int UNKNOWN_STATUS_OF_DISTRIBUTED_DDL_TASK = 379;
<<<<<<< HEAD
    extern const int MULTIPLE_STREAMS_REQUIRED = 380;
=======
    extern const int CANNOT_KILL = 380;
>>>>>>> db55e40a

    extern const int KEEPER_EXCEPTION = 999;
    extern const int POCO_EXCEPTION = 1000;
    extern const int STD_EXCEPTION = 1001;
    extern const int UNKNOWN_EXCEPTION = 1002;
}

}<|MERGE_RESOLUTION|>--- conflicted
+++ resolved
@@ -382,11 +382,8 @@
     extern const int ILLEGAL_SYNTAX_FOR_DATA_TYPE = 377;
     extern const int DATA_TYPE_CANNOT_HAVE_ARGUMENTS = 378;
     extern const int UNKNOWN_STATUS_OF_DISTRIBUTED_DDL_TASK = 379;
-<<<<<<< HEAD
-    extern const int MULTIPLE_STREAMS_REQUIRED = 380;
-=======
     extern const int CANNOT_KILL = 380;
->>>>>>> db55e40a
+    extern const int MULTIPLE_STREAMS_REQUIRED = 381;
 
     extern const int KEEPER_EXCEPTION = 999;
     extern const int POCO_EXCEPTION = 1000;
