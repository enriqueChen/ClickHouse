--- conflicted
+++ resolved
@@ -63,19 +63,14 @@
     const DictionaryStructure & dict_struct_,
     DictionarySourcePtr source_ptr_,
     const DictionaryLifetime dict_lifetime_,
-<<<<<<< HEAD
     const size_t size_,
     const bool allow_read_expired_keys_,
     const size_t max_update_queue_size_,
     const size_t update_queue_push_timeout_milliseconds_,
     const size_t each_update_finish_timeout_seconds_)
-    : name{name_}
-=======
-    const size_t size_)
     : database(database_)
     , name(name_)
     , full_name{database_.empty() ? name_ : (database_ + "." + name_)}
->>>>>>> 289f1697
     , dict_struct(dict_struct_)
     , source_ptr{std::move(source_ptr_)}
     , dict_lifetime(dict_lifetime_)
@@ -681,12 +676,9 @@
 
         const size_t size = config.getUInt64(layout_prefix + ".cache.size_in_cells");
         if (size == 0)
-<<<<<<< HEAD
             throw Exception{name + ": dictionary of layout 'cache' cannot have 0 cells",
                             ErrorCodes::TOO_SMALL_BUFFER_SIZE};
-=======
             throw Exception{full_name + ": dictionary of layout 'cache' cannot have 0 cells", ErrorCodes::TOO_SMALL_BUFFER_SIZE};
->>>>>>> 289f1697
 
         const bool require_nonempty = config.getBool(config_prefix + ".require_nonempty", false);
         if (require_nonempty)
@@ -696,7 +688,6 @@
         const String database = config.getString(config_prefix + ".database", "");
         const String name = config.getString(config_prefix + ".name");
         const DictionaryLifetime dict_lifetime{config, config_prefix + ".lifetime"};
-<<<<<<< HEAD
 
         const size_t max_update_queue_size =
                 config.getUInt64(layout_prefix + ".cache.max_update_queue_size", 100000);
@@ -720,11 +711,9 @@
                             ErrorCodes::BAD_ARGUMENTS};
 
         return std::make_unique<CacheDictionary>(
-                name, dict_struct, std::move(source_ptr), dict_lifetime, size,
+                database, name, dict_struct, std::move(source_ptr), dict_lifetime, size,
                 allow_read_expired_keys, max_update_queue_size, update_queue_push_timeout_milliseconds, each_update_finish_timeout_seconds);
-=======
         return std::make_unique<CacheDictionary>(database, name, dict_struct, std::move(source_ptr), dict_lifetime, size);
->>>>>>> 289f1697
     };
     factory.registerLayout("cache", create_layout, false);
 }
