--- conflicted
+++ resolved
@@ -215,50 +215,31 @@
 
     lockNewDataStructureExclusively(table_lock_holder, context.getCurrentQueryId());
 
-<<<<<<< HEAD
-    StorageInMemoryMetadata current_metadata = getInMemoryMetadata();
-=======
     StorageInMemoryMetadata metadata = getInMemoryMetadata();
-
+    auto maybe_mutation_commands = commands.getMutationCommands(metadata);
     commands.apply(metadata);
 
-    /// Update metdata in memory
-    auto update_metadata = [&metadata, &table_lock_holder, this]()
-    {
+    /// This alter can be performed at metadata level only
+    if (commands.isSettingsAlter())
+    {
+        lockStructureExclusively(table_lock_holder, context.getCurrentQueryId());
 
         changeSettings(metadata.settings_ast, table_lock_holder);
-        /// Reinitialize primary key because primary key column types might have changed.
-        setProperties(metadata);
->>>>>>> e9a2534e
-
-    auto maybe_mutation_commands = params.getMutationCommands(current_metadata);
-    params.apply(current_metadata);
-
-    /// This alter can be performed at metadata level only
-<<<<<<< HEAD
-    if (params.isSettingsAlter())
-=======
-    if (!commands.isModifyingData())
->>>>>>> e9a2534e
-    {
-        lockStructureExclusively(table_lock_holder, context.getCurrentQueryId());
-
-        changeSettings(current_metadata.settings_ast, table_lock_holder);
-
-        context.getDatabase(table_id.database_name)->alterTable(context, table_id.table_name, current_metadata);
+
+        context.getDatabase(table_id.database_name)->alterTable(context, table_id.table_name, metadata);
     }
     else
     {
         {
             lockStructureExclusively(table_lock_holder, context.getCurrentQueryId());
 
-            changeSettings(current_metadata.settings_ast, table_lock_holder);
+            changeSettings(metadata.settings_ast, table_lock_holder);
             /// Reinitialize primary key because primary key column types might have changed.
-            setProperties(current_metadata);
-
-            setTTLExpressions(current_metadata.columns.getColumnTTLs(), current_metadata.ttl_for_table_ast);
-
-            context.getDatabase(table_id.database_name)->alterTable(context, table_id.table_name, current_metadata);
+            setProperties(metadata);
+
+            setTTLExpressions(metadata.columns.getColumnTTLs(), metadata.ttl_for_table_ast);
+
+            context.getDatabase(table_id.database_name)->alterTable(context, table_id.table_name, metadata);
         }
 
         Context copy = context;
