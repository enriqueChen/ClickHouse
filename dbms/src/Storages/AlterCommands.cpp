#include <Compression/CompressionFactory.h>
#include <DataTypes/DataTypeArray.h>
#include <DataTypes/DataTypeDate.h>
#include <DataTypes/DataTypeDateTime.h>
#include <DataTypes/DataTypeEnum.h>
#include <DataTypes/DataTypeFactory.h>
#include <DataTypes/DataTypeNullable.h>
#include <DataTypes/DataTypesNumber.h>
#include <DataTypes/NestedUtils.h>
#include <Interpreters/Context.h>
#include <Interpreters/ExpressionActions.h>
<<<<<<< HEAD
#include <Interpreters/ExpressionAnalyzer.h>
#include <Interpreters/SyntaxAnalyzer.h>
#include <Interpreters/evaluateConstantExpression.h>
=======
>>>>>>> d4381d79
#include <Parsers/ASTAlterQuery.h>
#include <Parsers/ASTColumnDeclaration.h>
#include <Parsers/ASTConstraintDeclaration.h>
#include <Parsers/ASTExpressionList.h>
#include <Parsers/ASTFunction.h>
#include <Parsers/ASTIdentifier.h>
#include <Parsers/ASTIndexDeclaration.h>
#include <Parsers/ASTLiteral.h>
#include <Parsers/ASTSetQuery.h>
#include <Storages/AlterCommands.h>
#include <Storages/IStorage.h>
#include <Common/typeid_cast.h>


#include <Parsers/queryToString.h>


namespace DB
{

namespace ErrorCodes
{
    extern const int ILLEGAL_COLUMN;
    extern const int BAD_ARGUMENTS;
    extern const int NOT_FOUND_COLUMN_IN_BLOCK;
    extern const int LOGICAL_ERROR;
    extern const int UNKNOWN_SETTING;
    extern const int DUPLICATE_COLUMN;
}


std::optional<AlterCommand> AlterCommand::parse(const ASTAlterCommand * command_ast)
{
    const DataTypeFactory & data_type_factory = DataTypeFactory::instance();
    const CompressionCodecFactory & compression_codec_factory = CompressionCodecFactory::instance();

    if (command_ast->type == ASTAlterCommand::ADD_COLUMN)
    {
        AlterCommand command;
        command.ast = command_ast->clone();
        command.type = AlterCommand::ADD_COLUMN;

        const auto & ast_col_decl = command_ast->col_decl->as<ASTColumnDeclaration &>();

        command.column_name = ast_col_decl.name;
        if (ast_col_decl.type)
        {
            command.data_type = data_type_factory.get(ast_col_decl.type);
        }
        if (ast_col_decl.default_expression)
        {
            command.default_kind = columnDefaultKindFromString(ast_col_decl.default_specifier);
            command.default_expression = ast_col_decl.default_expression;
        }

        if (ast_col_decl.comment)
        {
            const auto & ast_comment = typeid_cast<ASTLiteral &>(*ast_col_decl.comment);
            command.comment = ast_comment.value.get<String>();
        }

        if (ast_col_decl.codec)
            command.codec = compression_codec_factory.get(ast_col_decl.codec, command.data_type);

        if (command_ast->column)
            command.after_column = getIdentifierName(command_ast->column);

        if (ast_col_decl.ttl)
            command.ttl = ast_col_decl.ttl;

        command.if_not_exists = command_ast->if_not_exists;

        return command;
    }
    else if (command_ast->type == ASTAlterCommand::DROP_COLUMN && !command_ast->partition)
    {
        if (command_ast->clear_column)
            throw Exception("\"ALTER TABLE table CLEAR COLUMN column\" queries are not supported yet. Use \"CLEAR COLUMN column IN PARTITION\".", ErrorCodes::NOT_IMPLEMENTED);

        AlterCommand command;
        command.ast = command_ast->clone();
        command.type = AlterCommand::DROP_COLUMN;
        command.column_name = getIdentifierName(command_ast->column);
        command.if_exists = command_ast->if_exists;
        return command;
    }
    else if (command_ast->type == ASTAlterCommand::MODIFY_COLUMN)
    {
        AlterCommand command;
        command.ast = command_ast->clone();
        command.type = AlterCommand::MODIFY_COLUMN;

        const auto & ast_col_decl = command_ast->col_decl->as<ASTColumnDeclaration &>();

        command.column_name = ast_col_decl.name;
        if (ast_col_decl.type)
        {
            command.data_type = data_type_factory.get(ast_col_decl.type);
        }

        if (ast_col_decl.default_expression)
        {
            command.default_kind = columnDefaultKindFromString(ast_col_decl.default_specifier);
            command.default_expression = ast_col_decl.default_expression;
        }

        if (ast_col_decl.comment)
        {
            const auto & ast_comment = ast_col_decl.comment->as<ASTLiteral &>();
            command.comment.emplace(ast_comment.value.get<String>());
        }

        if (ast_col_decl.ttl)
            command.ttl = ast_col_decl.ttl;

        if (ast_col_decl.codec)
            command.codec = compression_codec_factory.get(ast_col_decl.codec, command.data_type);

        command.if_exists = command_ast->if_exists;

        return command;
    }
    else if (command_ast->type == ASTAlterCommand::COMMENT_COLUMN)
    {
        AlterCommand command;
        command.ast = command_ast->clone();
        command.type = COMMENT_COLUMN;
        command.column_name = getIdentifierName(command_ast->column);
        const auto & ast_comment = command_ast->comment->as<ASTLiteral &>();
        command.comment = ast_comment.value.get<String>();
        command.if_exists = command_ast->if_exists;
        return command;
    }
    else if (command_ast->type == ASTAlterCommand::MODIFY_ORDER_BY)
    {
        AlterCommand command;
        command.ast = command_ast->clone();
        command.type = AlterCommand::MODIFY_ORDER_BY;
        command.order_by = command_ast->order_by;
        return command;
    }
    else if (command_ast->type == ASTAlterCommand::ADD_INDEX)
    {
        AlterCommand command;
        command.ast = command_ast->clone();
        command.index_decl = command_ast->index_decl;
        command.type = AlterCommand::ADD_INDEX;

        const auto & ast_index_decl = command_ast->index_decl->as<ASTIndexDeclaration &>();

        command.index_name = ast_index_decl.name;

        if (command_ast->index)
            command.after_index_name = command_ast->index->as<ASTIdentifier &>().name;

        command.if_not_exists = command_ast->if_not_exists;

        return command;
    }
    else if (command_ast->type == ASTAlterCommand::ADD_CONSTRAINT)
    {
        AlterCommand command;
        command.ast = command_ast->clone();
        command.constraint_decl = command_ast->constraint_decl;
        command.type = AlterCommand::ADD_CONSTRAINT;

        const auto & ast_constraint_decl = command_ast->constraint_decl->as<ASTConstraintDeclaration &>();

        command.constraint_name = ast_constraint_decl.name;

        command.if_not_exists = command_ast->if_not_exists;

        return command;
    }
    else if (command_ast->type == ASTAlterCommand::DROP_CONSTRAINT && !command_ast->partition)
    {
        if (command_ast->clear_column)
            throw Exception("\"ALTER TABLE table CLEAR COLUMN column\" queries are not supported yet. Use \"CLEAR COLUMN column IN PARTITION\".", ErrorCodes::NOT_IMPLEMENTED);

        AlterCommand command;
        command.ast = command_ast->clone();
        command.if_exists = command_ast->if_exists;
        command.type = AlterCommand::DROP_CONSTRAINT;
        command.constraint_name = command_ast->constraint->as<ASTIdentifier &>().name;

        return command;
    }
    else if (command_ast->type == ASTAlterCommand::DROP_INDEX && !command_ast->partition)
    {
        if (command_ast->clear_column)
            throw Exception("\"ALTER TABLE table CLEAR INDEX index\" queries are not supported yet. Use \"CLEAR INDEX index IN PARTITION\".", ErrorCodes::NOT_IMPLEMENTED);

        AlterCommand command;
        command.ast = command_ast->clone();
        command.type = AlterCommand::DROP_INDEX;
        command.index_name = command_ast->index->as<ASTIdentifier &>().name;
        command.if_exists = command_ast->if_exists;

        return command;
    }
    else if (command_ast->type == ASTAlterCommand::MODIFY_TTL)
    {
        AlterCommand command;
        command.ast = command_ast->clone();
        command.type = AlterCommand::MODIFY_TTL;
        command.ttl = command_ast->ttl;
        return command;
    }
    else if (command_ast->type == ASTAlterCommand::MODIFY_SETTING)
    {
        AlterCommand command;
        command.ast = command_ast->clone();
        command.type = AlterCommand::MODIFY_SETTING;
        command.settings_changes = command_ast->settings_changes->as<ASTSetQuery &>().changes;
        return command;
    }
    else if (command_ast->type == ASTAlterCommand::MODIFY_QUERY)
    {
        AlterCommand command;
        command.type = AlterCommand::MODIFY_QUERY;
        command.select = command_ast->select;
        return command;
    }
    else
        return {};
}


void AlterCommand::apply(StorageInMemoryMetadata & metadata) const
{
    if (type == ADD_COLUMN)
    {
        ColumnDescription column(column_name, data_type, false);
        if (default_expression)
        {
            column.default_desc.kind = default_kind;
            column.default_desc.expression = default_expression;
        }
        if (comment)
            column.comment = *comment;

        column.codec = codec;
        column.ttl = ttl;

        metadata.columns.add(column, after_column);

        /// Slow, because each time a list is copied
        metadata.columns.flattenNested();
    }
    else if (type == DROP_COLUMN)
    {
        metadata.columns.remove(column_name);
    }
    else if (type == MODIFY_COLUMN)
    {
        metadata.columns.modify(column_name, [&](ColumnDescription & column)
        {
            if (codec)
            {
                /// User doesn't specify data type, it means that datatype doesn't change
                /// let's use info about old type
                if (data_type == nullptr)
                    codec->useInfoAboutType(column.type);
                else /// use info about new DataType
                    codec->useInfoAboutType(data_type);

                column.codec = codec;
            }

            if (comment)
                column.comment = *comment;

            if (ttl)
                column.ttl = ttl;

            if (data_type)
                column.type = data_type;

            /// User specified default expression or changed
            /// datatype. We have to replace default.
            if (default_expression || data_type)
            {
                column.default_desc.kind = default_kind;
                column.default_desc.expression = default_expression;
            }
        });
    }
    else if (type == MODIFY_ORDER_BY)
    {
        if (!metadata.primary_key_ast && metadata.order_by_ast)
        {
            /// Primary and sorting key become independent after this ALTER so we have to
            /// save the old ORDER BY expression as the new primary key.
            metadata.primary_key_ast = metadata.order_by_ast->clone();
        }

        metadata.order_by_ast = order_by;
    }
    else if (type == COMMENT_COLUMN)
    {
        metadata.columns.modify(column_name, [&](ColumnDescription & column) { column.comment = *comment; });
    }
    else if (type == ADD_INDEX)
    {
        if (std::any_of(
                metadata.indices.indices.cbegin(),
                metadata.indices.indices.cend(),
                [this](const ASTPtr & index_ast)
                {
                    return index_ast->as<ASTIndexDeclaration &>().name == index_name;
                }))
        {
            if (if_not_exists)
                return;
            else
                throw Exception{"Cannot add index " + index_name + ": index with this name already exists",
                                ErrorCodes::ILLEGAL_COLUMN};
        }

        auto insert_it = metadata.indices.indices.end();

        if (!after_index_name.empty())
        {
            insert_it = std::find_if(
                    metadata.indices.indices.begin(),
                    metadata.indices.indices.end(),
                    [this](const ASTPtr & index_ast)
                    {
                        return index_ast->as<ASTIndexDeclaration &>().name == after_index_name;
                    });

            if (insert_it == metadata.indices.indices.end())
                throw Exception("Wrong index name. Cannot find index " + backQuote(after_index_name) + " to insert after.",
                        ErrorCodes::BAD_ARGUMENTS);

            ++insert_it;
        }

        metadata.indices.indices.emplace(insert_it, std::dynamic_pointer_cast<ASTIndexDeclaration>(index_decl));
    }
    else if (type == DROP_INDEX)
    {
        auto erase_it = std::find_if(
                metadata.indices.indices.begin(),
                metadata.indices.indices.end(),
                [this](const ASTPtr & index_ast)
                {
                    return index_ast->as<ASTIndexDeclaration &>().name == index_name;
                });

        if (erase_it == metadata.indices.indices.end())
        {
            if (if_exists)
                return;
            throw Exception("Wrong index name. Cannot find index " + backQuote(index_name) + " to drop.",
                            ErrorCodes::BAD_ARGUMENTS);
        }

        metadata.indices.indices.erase(erase_it);
    }
    else if (type == ADD_CONSTRAINT)
    {
        if (std::any_of(
                metadata.constraints.constraints.cbegin(),
                metadata.constraints.constraints.cend(),
                [this](const ASTPtr & constraint_ast)
                {
                    return constraint_ast->as<ASTConstraintDeclaration &>().name == constraint_name;
                }))
        {
            if (if_not_exists)
                return;
            throw Exception("Cannot add constraint " + constraint_name + ": constraint with this name already exists",
                        ErrorCodes::ILLEGAL_COLUMN);
        }

        auto insert_it = metadata.constraints.constraints.end();

        metadata.constraints.constraints.emplace(insert_it, std::dynamic_pointer_cast<ASTConstraintDeclaration>(constraint_decl));
    }
    else if (type == DROP_CONSTRAINT)
    {
        auto erase_it = std::find_if(
                metadata.constraints.constraints.begin(),
                metadata.constraints.constraints.end(),
                [this](const ASTPtr & constraint_ast)
                {
                    return constraint_ast->as<ASTConstraintDeclaration &>().name == constraint_name;
                });

        if (erase_it == metadata.constraints.constraints.end())
        {
            if (if_exists)
                return;
            throw Exception("Wrong constraint name. Cannot find constraint `" + constraint_name + "` to drop.",
                    ErrorCodes::BAD_ARGUMENTS);
        }
        metadata.constraints.constraints.erase(erase_it);
    }
    else if (type == MODIFY_TTL)
    {
        metadata.ttl_for_table_ast = ttl;
    }
    else if (type == MODIFY_QUERY)
    {
        metadata.select = select;
    }
    else if (type == MODIFY_SETTING)
    {
        auto & settings_from_storage = metadata.settings_ast->as<ASTSetQuery &>().changes;
        for (const auto & change : settings_changes)
        {
            auto finder = [&change](const SettingChange & c) { return c.name == change.name; };
            auto it = std::find_if(settings_from_storage.begin(), settings_from_storage.end(), finder);

            if (it != settings_from_storage.end())
                it->value = change.value;
            else
                settings_from_storage.push_back(change);
        }
    }
    else
        throw Exception("Wrong parameter type in ALTER query", ErrorCodes::LOGICAL_ERROR);
}

bool AlterCommand::isModifyingData() const
{
    /// Possible change data representation on disk
    if (type == MODIFY_COLUMN)
        return data_type != nullptr;

    return type == ADD_COLUMN  /// We need to change columns.txt in each part for MergeTree
        || type == DROP_COLUMN /// We need to change columns.txt in each part for MergeTree
        || type == DROP_INDEX; /// We need to remove file from filesystem for MergeTree
}

bool AlterCommand::isSettingsAlter() const
{
    return type == MODIFY_SETTING;
}

namespace
{

/// If true, then in order to ALTER the type of the column from the type from to the type to
/// we don't need to rewrite the data, we only need to update metadata and columns.txt in part directories.
/// The function works for Arrays and Nullables of the same structure.
bool isMetadataOnlyConversion(const IDataType * from, const IDataType * to)
{
    if (from->getName() == to->getName())
        return true;

    static const std::unordered_multimap<std::type_index, const std::type_info &> ALLOWED_CONVERSIONS =
        {
            { typeid(DataTypeEnum8),    typeid(DataTypeEnum8)    },
            { typeid(DataTypeEnum8),    typeid(DataTypeInt8)     },
            { typeid(DataTypeEnum16),   typeid(DataTypeEnum16)   },
            { typeid(DataTypeEnum16),   typeid(DataTypeInt16)    },
            { typeid(DataTypeDateTime), typeid(DataTypeUInt32)   },
            { typeid(DataTypeUInt32),   typeid(DataTypeDateTime) },
            { typeid(DataTypeDate),     typeid(DataTypeUInt16)   },
            { typeid(DataTypeUInt16),   typeid(DataTypeDate)     },
        };

    while (true)
    {
        auto it_range = ALLOWED_CONVERSIONS.equal_range(typeid(*from));
        for (auto it = it_range.first; it != it_range.second; ++it)
        {
            if (it->second == typeid(*to))
                return true;
        }

        const auto * arr_from = typeid_cast<const DataTypeArray *>(from);
        const auto * arr_to = typeid_cast<const DataTypeArray *>(to);
        if (arr_from && arr_to)
        {
            from = arr_from->getNestedType().get();
            to = arr_to->getNestedType().get();
            continue;
        }

        const auto * nullable_from = typeid_cast<const DataTypeNullable *>(from);
        const auto * nullable_to = typeid_cast<const DataTypeNullable *>(to);
        if (nullable_from && nullable_to)
        {
            from = nullable_from->getNestedType().get();
            to = nullable_to->getNestedType().get();
            continue;
        }

        return false;
    }
}

}


bool AlterCommand::isRequireMutationStage(const StorageInMemoryMetadata & metadata) const
{
    if (ignore)
        return false;

    if (type == DROP_COLUMN)
        return true;

    if (type != MODIFY_COLUMN || data_type == nullptr)
        return false;

    for (const auto & column : metadata.columns.getAllPhysical())
    {
        if (column.name == column_name && !isMetadataOnlyConversion(column.type.get(), data_type.get()))
            return true;
    }
    return false;
}

bool AlterCommand::isCommentAlter() const
{
    if (type == COMMENT_COLUMN)
    {
        return true;
    }
    else if (type == MODIFY_COLUMN)
    {
        return comment.has_value()
            && codec == nullptr
            && data_type == nullptr
            && default_expression == nullptr
            && ttl == nullptr;
    }
    return false;
}

std::optional<MutationCommand> AlterCommand::tryConvertToMutationCommand(const StorageInMemoryMetadata & metadata) const
{
    if (!isRequireMutationStage(metadata))
        return {};

    MutationCommand result;

    if (type == MODIFY_COLUMN)
    {
        result.type = MutationCommand::Type::READ_COLUMN;
        result.column_name = column_name;
        result.data_type = data_type;
        result.predicate = nullptr;
    }
    else if (type == DROP_COLUMN)
    {
        result.type = MutationCommand::Type::DROP_COLUMN;
        result.column_name = column_name;
        result.predicate = nullptr;
    }
    else if (type == DROP_INDEX)
    {
        result.type = MutationCommand::Type::DROP_INDEX;
        result.column_name = column_name;
        result.predicate = nullptr;
    }

    result.ast = ast->clone();
    return result;
}


String alterTypeToString(const AlterCommand::Type type)
{
    switch (type)
    {
    case AlterCommand::Type::ADD_COLUMN:
        return "ADD COLUMN";
    case AlterCommand::Type::ADD_CONSTRAINT:
        return "ADD CONSTRAINT";
    case AlterCommand::Type::ADD_INDEX:
        return "ADD INDEX";
    case AlterCommand::Type::COMMENT_COLUMN:
        return "COMMENT COLUMN";
    case AlterCommand::Type::DROP_COLUMN:
        return "DROP COLUMN";
    case AlterCommand::Type::DROP_CONSTRAINT:
        return "DROP CONSTRAINT";
    case AlterCommand::Type::DROP_INDEX:
        return "DROP INDEX";
    case AlterCommand::Type::MODIFY_COLUMN:
        return "MODIFY COLUMN";
    case AlterCommand::Type::MODIFY_ORDER_BY:
        return "MODIFY ORDER BY";
    case AlterCommand::Type::MODIFY_TTL:
        return "MODIFY TTL";
    case AlterCommand::Type::MODIFY_SETTING:
        return "MODIFY SETTING";
    case AlterCommand::Type::MODIFY_QUERY:
        return "MODIFY QUERY";
    }
    __builtin_unreachable();
}

void AlterCommands::apply(StorageInMemoryMetadata & metadata) const
{
    if (!prepared)
        throw DB::Exception("Alter commands is not prepared. Cannot apply. It's a bug", ErrorCodes::LOGICAL_ERROR);

    auto metadata_copy = metadata;
    for (const AlterCommand & command : *this)
        if (!command.ignore)
            command.apply(metadata_copy);

    metadata = std::move(metadata_copy);
}


void AlterCommands::prepare(const StorageInMemoryMetadata & metadata)
{
    auto columns = metadata.columns;

    for (size_t i = 0; i < size(); ++i)
    {
        auto & command = (*this)[i];
        bool has_column = columns.has(command.column_name) || columns.hasNested(command.column_name);
        if (command.type == AlterCommand::MODIFY_COLUMN)
        {
            if (!has_column && command.if_exists)
                command.ignore = true;

            if (has_column && command.data_type)
            {
                auto column_from_table = columns.get(command.column_name);
                if (!command.default_expression && column_from_table.default_desc.expression)
                {
                    command.default_kind = column_from_table.default_desc.kind;
                    command.default_expression = column_from_table.default_desc.expression;
                }
            }
        }
        else if (command.type == AlterCommand::ADD_COLUMN)
        {
            if (has_column && command.if_not_exists)
                command.ignore = true;
        }
        else if (command.type == AlterCommand::DROP_COLUMN
                || command.type == AlterCommand::COMMENT_COLUMN)
        {
            if (!has_column && command.if_exists)
                command.ignore = true;
        }
    }
<<<<<<< HEAD

=======
>>>>>>> d4381d79
    prepared = true;
}

void AlterCommands::validate(const StorageInMemoryMetadata & metadata, const Context & context) const
{
    auto all_columns = metadata.columns;
    for (size_t i = 0; i < size(); ++i)
    {
        auto & command = (*this)[i];

        const auto & column_name = command.column_name;
        if (command.type == AlterCommand::ADD_COLUMN)
        {
            if (metadata.columns.has(column_name) || metadata.columns.hasNested(column_name))
            {
                if (!command.if_not_exists)
                    throw Exception{"Cannot add column " + backQuote(column_name) + ": column with this name already exists",
                                    ErrorCodes::DUPLICATE_COLUMN};
                else
                    continue;
            }

            if (!command.data_type)
                throw Exception{"Data type have to be specified for column " + backQuote(column_name) + " to add",
                                ErrorCodes::BAD_ARGUMENTS};

            if (command.default_expression)
                validateDefaultExpressionForColumn(command.default_expression, column_name, command.data_type, all_columns, context);

            all_columns.add(ColumnDescription(column_name, command.data_type, false));
        }
        else if (command.type == AlterCommand::MODIFY_COLUMN)
        {
            if (!metadata.columns.has(column_name))
            {
                if (!command.if_exists)
                    throw Exception{"Wrong column name. Cannot find column " + backQuote(column_name) + " to modify",
                                    ErrorCodes::NOT_FOUND_COLUMN_IN_BLOCK};
                else
                    continue;
            }

            auto column_in_table = metadata.columns.get(column_name);
            if (command.default_expression)
            {
                if (!command.data_type)
                    validateDefaultExpressionForColumn(
                        command.default_expression, column_name, column_in_table.type, all_columns, context);
                else
                    validateDefaultExpressionForColumn(
                        command.default_expression, column_name, command.data_type, all_columns, context);
            }
            else if (column_in_table.default_desc.expression && command.data_type)
            {
                validateDefaultExpressionForColumn(
                    column_in_table.default_desc.expression, column_name, command.data_type, all_columns, context);
            }
        }
        else if (command.type == AlterCommand::DROP_COLUMN)
        {
            if (metadata.columns.has(command.column_name) || metadata.columns.hasNested(command.column_name))
            {
                for (const ColumnDescription & column : metadata.columns)
                {
                    const auto & default_expression = column.default_desc.expression;
                    if (default_expression)
                    {
                        ASTPtr query = default_expression->clone();
                        auto syntax_result = SyntaxAnalyzer(context).analyze(query, metadata.columns.getAll());
                        const auto actions = ExpressionAnalyzer(query, syntax_result, context).getActions(true);
                        const auto required_columns = actions->getRequiredColumns();

                        if (required_columns.end() != std::find(required_columns.begin(), required_columns.end(), command.column_name))
                            throw Exception(
                                "Cannot drop column " + backQuote(command.column_name) + ", because column " + backQuote(column.name) + " depends on it",
                                ErrorCodes::ILLEGAL_COLUMN);
                    }
                }
            }
            else if (!command.if_exists)
                throw Exception(
                    "Wrong column name. Cannot find column " + backQuote(command.column_name) + " to drop",
                    ErrorCodes::NOT_FOUND_COLUMN_IN_BLOCK);
        }
        else if (command.type == AlterCommand::COMMENT_COLUMN)
        {
            if (!metadata.columns.has(command.column_name))
            {
                if (!command.if_exists)
                    throw Exception{"Wrong column name. Cannot find column " + backQuote(command.column_name) + " to comment",
                                    ErrorCodes::NOT_FOUND_COLUMN_IN_BLOCK};
            }
        }
    }
}

void AlterCommands::validateDefaultExpressionForColumn(
    const ASTPtr default_expression,
    const String & column_name,
    const DataTypePtr column_type,
    const ColumnsDescription & all_columns,
    const Context & context) const
{

    try
    {
        String tmp_column_name = "__tmp" + column_name;
        auto copy_expression = default_expression->clone();
        auto default_with_cast = makeASTFunction("CAST", copy_expression, std::make_shared<ASTLiteral>(column_type->getName()));
        auto query_with_alias = setAlias(default_with_cast, tmp_column_name);
        auto syntax_result = SyntaxAnalyzer(context).analyze(query_with_alias, all_columns.getAll());
        ExpressionAnalyzer(query_with_alias, syntax_result, context).getActions(true);
    }
    catch (Exception & ex)
    {
        ex.addMessage("default expression and column type are incompatible. Cannot alter column " + backQuote(column_name));
        throw;
    }
}

bool AlterCommands::isModifyingData() const
{
    for (const auto & param : *this)
    {
        if (param.isModifyingData())
            return true;
    }

    return false;
}

bool AlterCommands::isSettingsAlter() const
{
    return std::all_of(begin(), end(), [](const AlterCommand & c) { return c.isSettingsAlter(); });
}

bool AlterCommands::isCommentAlter() const
{
    return std::all_of(begin(), end(), [](const AlterCommand & c) { return c.isCommentAlter(); });
}


MutationCommands AlterCommands::getMutationCommands(const StorageInMemoryMetadata & metadata) const
{
    MutationCommands result;
    for (const auto & alter_cmd : *this)
        if (auto mutation_cmd = alter_cmd.tryConvertToMutationCommand(metadata); mutation_cmd)
            result.push_back(*mutation_cmd);
    return result;
}

}<|MERGE_RESOLUTION|>--- conflicted
+++ resolved
@@ -9,12 +9,8 @@
 #include <DataTypes/NestedUtils.h>
 #include <Interpreters/Context.h>
 #include <Interpreters/ExpressionActions.h>
-<<<<<<< HEAD
 #include <Interpreters/ExpressionAnalyzer.h>
 #include <Interpreters/SyntaxAnalyzer.h>
-#include <Interpreters/evaluateConstantExpression.h>
-=======
->>>>>>> d4381d79
 #include <Parsers/ASTAlterQuery.h>
 #include <Parsers/ASTColumnDeclaration.h>
 #include <Parsers/ASTConstraintDeclaration.h>
@@ -662,10 +658,6 @@
                 command.ignore = true;
         }
     }
-<<<<<<< HEAD
-
-=======
->>>>>>> d4381d79
     prepared = true;
 }
 
