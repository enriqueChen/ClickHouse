--- conflicted
+++ resolved
@@ -8,14 +8,9 @@
     MergeTreeIndexPtr index_, MergeTreeData::DataPartPtr part_, size_t marks_count_, const MarkRanges & all_mark_ranges_)
     : index(index_), stream(
         part_->getFullPath() + index->getFileName(), ".idx", marks_count_,
-<<<<<<< HEAD
         all_mark_ranges_,
-        { 0, DBMS_DEFAULT_BUFFER_SIZE, false}, nullptr, nullptr,
+        MergeTreeReaderSettings{}, nullptr, nullptr,
         part_->getFileSizeOrZero(index->getFileName() + ".idx"),
-=======
-        all_mark_ranges_, nullptr, false, nullptr,
-        part_->getFileSizeOrZero(index->getFileName() + ".idx"), 0, 0, DBMS_DEFAULT_BUFFER_SIZE,
->>>>>>> 17307eda
         &part_->index_granularity_info,
         MergeTreeReaderStream::ReadingMode::INDEX,
         ReadBufferFromFileBase::ProfileCallback{}, CLOCK_MONOTONIC_COARSE)
