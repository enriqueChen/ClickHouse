--- conflicted
+++ resolved
@@ -252,7 +252,13 @@
 
     struct PartsTemporaryRename : private boost::noncopyable
     {
-        PartsTemporaryRename(const MergeTreeData & storage_, const String & base_dir_) : storage(storage_), base_dir(base_dir_) {}
+        PartsTemporaryRename(
+            const MergeTreeData & storage_,
+            const String & source_dir_)
+            : storage(storage_)
+            , source_dir(source_dir_)
+        {
+        }
 
         void addPart(const String & old_name, const String & new_name);
 
@@ -263,8 +269,9 @@
         ~PartsTemporaryRename();
 
         const MergeTreeData & storage;
-        String base_dir;
+        const String source_dir;
         std::vector<std::pair<String, String>> old_and_new_names;
+        std::unordered_map<String, DiskSpace::DiskPtr> name_to_disk;
         bool renamed = false;
     };
 
@@ -523,7 +530,8 @@
     /// Moves the entire data directory.
     /// Flushes the uncompressed blocks cache and the marks cache.
     /// Must be called with locked lockStructureForAlter().
-    void rename(const String & new_path_to_db, const String & new_database_name, const String & new_table_name) override;
+    void rename(const String & new_path_to_db, const String & new_database_name,
+        const String & new_table_name, TableStructureWriteLockHolder &) override;
 
     /// Check if the ALTER can be performed:
     /// - all needed columns are present.
@@ -575,12 +583,8 @@
     bool hasAnyColumnTTL() const { return !ttl_entries_by_name.empty(); }
 
     /// Check that the part is not broken and calculate the checksums for it if they are not present.
-<<<<<<< HEAD
     MutableDataPartPtr loadPartAndFixMetadata(const DiskSpace::DiskPtr & disk, const String & relative_path);
-=======
-    MutableDataPartPtr loadPartAndFixMetadata(const String & relative_path);
     void loadPartAndFixMetadata(MutableDataPartPtr part);
->>>>>>> 6d6851e7
 
     /** Create local backup (snapshot) for parts with specified prefix.
       * Backup is created in directory clickhouse_dir/shadow/i/, where i - incremental number,
@@ -643,6 +647,8 @@
 
 
     String getFullPathOnDisk(const DiskSpace::DiskPtr & disk) const;
+    DiskSpace::DiskPtr getDiskForPart(const String & part_name, const String & relative_path = "") const;
+    String getFullPathForPart(const String & part_name, const String & relative_path = "") const;
 
     Strings getDataPaths() const override;
 
@@ -738,7 +744,6 @@
     String database_name;
     String table_name;
 
-    DiskSpace::StoragePolicyPtr storage_policy;
 
     /// Current column sizes in compressed and uncompressed form.
     ColumnSizeByName column_sizes;
@@ -752,6 +757,8 @@
     /// Storage settings.
     /// Use get and set to receive readonly versions.
     MultiVersion<MergeTreeSettings> storage_settings;
+
+    DiskSpace::StoragePolicyPtr storage_policy;
 
     /// Work with data parts
 
@@ -886,7 +893,6 @@
     void freezePartitionsByMatcher(MatcherFn matcher, const String & with_name, const Context & context);
 
     bool canReplacePartition(const DataPartPtr & data_part) const;
-
 };
 
 }