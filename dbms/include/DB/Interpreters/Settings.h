--- conflicted
+++ resolved
@@ -143,12 +143,9 @@
 	\
 	/** Приоритет запроса. 1 - самый высокий, больше - ниже; 0 - не использовать приоритеты. */ \
 	M(SettingUInt64, priority, 0) \
-<<<<<<< HEAD
-=======
 	\
 	/** Логгировать запросы и писать лог в системную таблицу. */ \
 	M(SettingBool, log_queries, 0) \
->>>>>>> 18256baf
 
 	/// Всевозможные ограничения на выполнение запроса.
 	Limits limits;
